import bitarray as ba
from collections import defaultdict
<<<<<<< HEAD
from functools import lru_cache
=======
from itertools import combinations
>>>>>>> cdc268d6
import numpy as np
import numpy.typing as npt
from queue import PriorityQueue
from typing import Generator, Optional, Union

from dyada.coordinates import (
    get_coordinates_from_level_index,
    LevelIndex,
    Coordinate,
    coordinate_from_sequence,
    CoordinateInterval,
    deciding_bitarray_from_float,
)

from dyada.descriptor import (
    Branch,
    RefinementDescriptor,
    get_level_from_branch,
    get_regular_refined,
)
from dyada.linearization import (
    get_dimensionwise_positions,
    Linearization,
)


class RefinementError(Exception):
    def __init__(
        self,
        message: str,
        descriptor: RefinementDescriptor,
        markers: Optional[dict] = None,
        error: Optional[Exception] = None,
    ):
        super().__init__(message)
        self.descriptor = descriptor
        self.markers = markers
        self.error = error


def get_level_index_from_branch(
    linearization: Linearization, branch: Branch
) -> LevelIndex:
    num_dimensions = len(branch[0].level_increment)
    found_level = get_level_from_branch(branch)

    # once the branch is found, we can infer the vector index from the branch stack
    current_index: np.ndarray = np.array([0] * num_dimensions, dtype=np.int64)
    decreasing_level_difference = found_level.copy()
    history_of_indices, history_of_level_increments = branch.to_history()
    for level_count in range(1, len(branch)):
        bit_index = linearization.get_binary_position_from_index(
            history_of_indices[:level_count],
            history_of_level_increments[:level_count],
        )
        array_index = np.fromiter(bit_index, dtype=np.int64, count=num_dimensions)
        assert len(array_index) == num_dimensions
        decreasing_level_difference -= np.fromiter(
            branch[level_count].level_increment, dtype=np.uint8, count=num_dimensions
        )
        # power of two by bitshift
        current_index += array_index * 1 << decreasing_level_difference

    return LevelIndex(found_level, current_index)


def get_level_index_from_linear_index(
    linearization: Linearization,
    descriptor: RefinementDescriptor,
    linear_index: int,
    is_box_index: bool = True,
) -> LevelIndex:
    current_branch, _ = descriptor.get_branch(linear_index, is_box_index)
    return get_level_index_from_branch(linearization, current_branch)


class Discretization:
    def __init__(self, linearization: Linearization, descriptor: RefinementDescriptor):
        self._linearization = linearization
        self._descriptor = descriptor

    @property
    def descriptor(self):
        return self._descriptor

    def __len__(self):
        return self._descriptor.get_num_boxes()

    def get_level_index_from_branch(self, branch: Branch) -> LevelIndex:
        return get_level_index_from_branch(self._linearization, branch)

    def get_level_index(self, index: int, is_box_index: bool = True) -> LevelIndex:
        return get_level_index_from_linear_index(
            self._linearization, self._descriptor, index, is_box_index
        )

    def get_all_boxes_level_indices(self) -> Generator:
        for i, _ in enumerate(self._descriptor):
            if self._descriptor.is_box(i):
                yield self.get_level_index(i, False)

    def get_containing_box(self, coordinate: Coordinate) -> Union[int, tuple[int, ...]]:
        coordinates_to_find: set[Coordinate] = {tuple(coordinate)}  # type: ignore
        coordinates_found: set[Coordinate] = set()

        found_box_indices: set[int] = set()

        while len(coordinates_to_find - coordinates_found) > 0:
            coordinate = (coordinates_to_find - coordinates_found).pop()
            # traverse the tree
            # start at the root, coordinate has to be in the patch
            current_branch = Branch(self._descriptor.get_num_dimensions())
            history_of_indices, history_of_level_increments = (
                current_branch.to_history()
            )

            coordinate_bitarrays = [deciding_bitarray_from_float(c) for c in coordinate]
            bitarrays_counted_levels = [0 for i in range(len(coordinate))]

            box_index = -1
            descriptor_iterator = iter(self._descriptor)
            while True:
                current_refinement = next(descriptor_iterator)
                # go deeper in the branch where the coordinate is
                current_branch.grow_branch(current_refinement)
                if current_refinement == self._descriptor.d_zeros:
                    # found!
                    box_index += 1
                    found_box_indices.add(box_index)
                    coordinates_found.add(tuple(coordinate))  # type: ignore
                    # assert (
                    #     bitarrays_counted_levels
                    #     == get_level_index_from_linear_index(
                    #         self._linearization, self._descriptor, box_index
                    #     ).d_level
                    # ).all()  # removed, as it may be costly (but should be true nonetheless)
                    break

                history_of_level_increments.append(current_refinement)

                # increment the counted levels at these indices where refinement is 1
                new_binary_position = ba.bitarray([0] * len(coordinate))
                for i, bitarray in enumerate(current_refinement):
                    if bitarray:
                        new_binary_position[i] = coordinate_bitarrays[i][
                            bitarrays_counted_levels[i]
                        ]
                        bitarrays_counted_levels[i] += 1

                child_index = self._linearization.get_index_from_binary_position(
                    new_binary_position, history_of_indices, history_of_level_increments
                )
                history_of_indices.append(child_index)

                for _ in range(child_index):
                    # skip the children where the coordinate is not in the patch
                    current_refinement = next(descriptor_iterator)
                    box_index += self._descriptor.skip_to_next_neighbor(
                        descriptor_iterator, current_refinement
                    )[0]
                    current_branch.advance_branch()
            # check if the coordinate could also be in another box
            # this is the case if there are only zeros left in the coordinate_bitarrays behind the respective counted levels
            ambiguous_dimensions = [
                coordinate_bitarrays[i].count() > 0
                and coordinate_bitarrays[i][bitarrays_counted_levels[i] :].count() == 0
                for i in range(len(coordinate))
            ]
            ambiguous_indices = [i for i, a in enumerate(ambiguous_dimensions) if a]
            for num_ambiguous in range(1, len(ambiguous_indices) + 1):
                for ambiguous_subset in combinations(ambiguous_indices, num_ambiguous):
                    # copy the original coordinate
                    new_coordinate = coordinate_from_sequence(coordinate)  # type: ignore
                    # and subtract a small epsilon from the ambiguous dimensions
                    for i in ambiguous_subset:
                        new_coordinate[i] = np.nextafter(new_coordinate[i], -np.inf)
                    coordinates_to_find.add(tuple(new_coordinate))  # type: ignore

        return (
            tuple(found_box_indices)
            if len(found_box_indices) > 1
            else found_box_indices.pop()
        )


def coordinates_from_box_index(
    discretization: Discretization,
    index: int,
    full_domain: Optional[CoordinateInterval] = None,
) -> CoordinateInterval:
    level_index = get_level_index_from_linear_index(
        discretization._linearization, discretization._descriptor, index
    )
    coordinates = get_coordinates_from_level_index(level_index)
    if full_domain is not None:
        scaling_factor = full_domain.upper_bound - full_domain.lower_bound
        offset = full_domain.lower_bound
        coordinates = CoordinateInterval(
            lower_bound=coordinates.lower_bound * scaling_factor + offset,
            upper_bound=coordinates.upper_bound * scaling_factor + offset,
        )
    return coordinates


def is_lru_cached(func):
    while hasattr(func, "__wrapped__"):
        if hasattr(func, "cache_info"):
            return True
        func = func.__wrapped__
    return hasattr(func, "cache_info")


class PlannedAdaptiveRefinement:
    def __init__(self, discretization: Discretization):
        self._discretization = discretization
        # initialize planned refinement list and data structures used later
        self._planned_refinements: list[tuple[int, npt.NDArray[np.int8]]] = []

        def get_d_zeros_as_array():
            return np.zeros(
                self._discretization.descriptor.get_num_dimensions(), dtype=np.int8
            )

        self._markers: defaultdict[int, npt.NDArray[np.int8]] = defaultdict(
            get_d_zeros_as_array
        )
        self._upward_queue: PriorityQueue[tuple[int, int]] = PriorityQueue()

    def plan_refinement(self, box_index: int, dimensions_to_refine=None) -> None:
        if dimensions_to_refine is None:
            dimensions_to_refine = (
                "1" * self._discretization.descriptor.get_num_dimensions()
            )
        # must be iterable, convert to np.array
        dimensions_to_refine = np.fromiter(
            dimensions_to_refine,
            dtype=np.int8,
            count=self._discretization.descriptor.get_num_dimensions(),
        )
        # get hierarchical index
        linear_index = self._discretization.descriptor.to_hierarchical_index(box_index)
        # store by linear index
        self._planned_refinements.append(
            (
                linear_index,
                dimensions_to_refine,
            )
        )

    def populate_queue(self) -> None:
        assert len(self._markers) == 0 and self._upward_queue.empty()

        # put initial markers
        for linear_index, dimensions_to_refine in self._planned_refinements:
            self._markers[linear_index] += np.fromiter(
                dimensions_to_refine,
                dtype=np.int8,
                count=self._discretization.descriptor.get_num_dimensions(),
            )

        # put into the upward queue
        for linear_index in self._markers.keys():
            # obtain level sum to know the priority, highest level should come first
            level_sum = sum(
                self._discretization.descriptor.get_level(linear_index, False)
            )
            self._upward_queue.put((-level_sum, linear_index))

        self._planned_refinements = []  # clear the planned refinements

    def move_marker_to_parent(
        self, marker: npt.NDArray[np.int8], sibling_indices
    ) -> None:
        assert len(sibling_indices) > 1 and len(sibling_indices).bit_count() == 1
        sibling_indices = sorted(sibling_indices)
        # subtract from the current sibling markers
        for sibling in sibling_indices:
            self._markers[sibling] -= marker
            if np.all(self._markers[sibling] == np.zeros(marker.shape, dtype=np.int8)):
                self._markers.pop(sibling)

        # and add it to the parent's marker
        parent = sibling_indices[0] - 1
        self._markers[parent] += marker

    def move_marker_to_descendants(
        self, ancestor_index, marker: npt.NDArray[np.int8], descendants_indices=None
    ):
        if np.all(marker == np.zeros(marker.shape, dtype=np.int8)):
            return
        if descendants_indices is None:
            # assume we want the direct children
            # TODO accept optional branch argument to reduce lookup time
            descendants_indices = self._discretization.descriptor.get_children(
                ancestor_index
            )
        assert (
            len(descendants_indices) > 1 and len(descendants_indices).bit_count() == 1
        )
        assert ancestor_index < min(descendants_indices)

        # subtract from the ancestor
        self._markers[ancestor_index] -= marker
        if np.all(
            self._markers[ancestor_index] == np.zeros(marker.shape, dtype=np.int8)
        ):
            self._markers.pop(ancestor_index)

        # and add to the descendants' markers
        for descendant in descendants_indices:
            self._markers[descendant] += marker

    def upwards_sweep(self) -> None:
        num_dimensions = self._discretization.descriptor.get_num_dimensions()
        # traverse the tree from down (high level sums) to the coarser levels
        while not self._upward_queue.empty():
            level_sum, linear_index = self._upward_queue.get()
            # only continue upwards if not yet at the root
            if linear_index != 0:
                # check if refinement can be moved up the branch (even partially);
                # this requires that all siblings are or would be refined
                siblings = self._discretization.descriptor.get_siblings(linear_index)

                all_siblings_refinements = [
                    np.fromiter(
                        self._discretization.descriptor[sibling],
                        dtype=np.int8,
                        count=num_dimensions,
                    )
                    for sibling in siblings
                ]

                for i, sibling in enumerate(siblings):
                    if sibling in self._markers:
                        all_siblings_refinements[i] += self._markers[sibling]

                # check where the siblings are all refined
                possible_to_move_up = np.min(all_siblings_refinements, axis=0)
                assert possible_to_move_up.shape == (num_dimensions,)
                assert np.all(possible_to_move_up >= 0)

                if np.any(possible_to_move_up > 0):
                    self.move_marker_to_parent(possible_to_move_up, siblings)

                    # put the parent into the upward queue
                    parent_level_sum = level_sum + (
                        len(all_siblings_refinements).bit_length() - 1
                    )
                    assert parent_level_sum > level_sum and parent_level_sum <= 0
                    parent = siblings[0] - 1
                    self._upward_queue.put((parent_level_sum, parent))

                # if any siblings were in the upward queue, remove them too
                for sibling in siblings:
                    if (level_sum, sibling) in self._upward_queue.queue:
                        self._upward_queue.queue.remove((level_sum, sibling))

            self._upward_queue.task_done()

    def downwards_sweep(self) -> None:
        descriptor = self._discretization.descriptor
        if len(self._markers) == 0:
            return
        current_index = min(self._markers.keys())
        while True:
            if descriptor.is_box(current_index):
                # if it's a leaf node, continue
                assert np.all(self._markers[current_index] > -1)

            else:
                # check if (parts of) the marker need pushing down
                marker_to_push_down = self._markers[current_index].copy()

                # 1st case: negative but cannot be used to coarsen here
                marker_negative = marker_to_push_down < 0
                can_be_coarsened = np.fromiter(
                    descriptor[current_index],
                    dtype=np.int8,
                    count=descriptor.get_num_dimensions(),
                )
                marker_to_push_down[marker_negative] += can_be_coarsened[
                    marker_negative
                ]

                # 2nd case: positive but cannot be used to refine here
                marker_positive = marker_to_push_down > 0
                can_be_refined = np.fromiter(
                    ~descriptor[current_index],
                    dtype=np.int8,
                    count=descriptor.get_num_dimensions(),
                )
                marker_to_push_down[marker_positive] -= can_be_refined[marker_positive]

                self.move_marker_to_descendants(current_index, marker_to_push_down)

            filtered_markers = {
                k: v for k, v in self._markers.items() if current_index < k
            }
            current_index = min(filtered_markers.keys(), default=-2)
            while current_index != -2 and not np.any(
                filtered_markers[current_index]
            ):  # remove zero markers
                self._markers.pop(current_index)
                filtered_markers.pop(current_index)
                current_index = min(filtered_markers.keys(), default=-2)
            if current_index == -2:
                # no more indices left in markers
                break

    def refinement_with_marker_applied(
        self, linear_index
    ) -> tuple[ba.frozenbitarray, npt.NDArray[np.int8]]:
        refinement = self._discretization.descriptor[linear_index]
        marker = self._markers[linear_index]
        if refinement.count() == 0:
            assert np.all(marker > -1)
            return refinement, marker

        positive = ba.bitarray([1 if m > 0 else 0 for m in marker])
        assert (refinement & positive).count() == 0
        refinement |= positive

        negative = ba.bitarray([1 if m < 0 else 0 for m in marker])
        assert (~refinement & negative).count() == 0
        refinement ^= negative

        return refinement, marker

    def modified_branch_generator(self, starting_index: int):
        descriptor = self._discretization.descriptor
        # iterates a modified version of the descriptor, incorporating the markers knowledge
        # and keeping track of the ancestry
        current_modified_branch, _ = descriptor.get_branch(
            starting_index, is_box_index=False
        )
        initial_branch_depth = len(current_modified_branch)
        current_modified_branch_depth = initial_branch_depth
        history_of_indices, history_of_level_increments = (
            current_modified_branch.to_history()
        )
        history_of_binary_positions = []
        for i in range(initial_branch_depth - 1):
            history_of_binary_positions.append(
                self._discretization._linearization.get_binary_position_from_index(
                    history_of_indices[: i + 1], history_of_level_increments[: i + 1]
                )
            )
        # the ancestry, in new indices
        ancestry = descriptor.get_ancestry(current_modified_branch)
        assert len(ancestry) == current_modified_branch_depth - 1
        ancestry.append(starting_index)
        current_old_index = starting_index

        while True:
            current_refinement = descriptor[current_old_index]
            next_refinement, next_marker = self.refinement_with_marker_applied(
                current_old_index
            )
            if next_refinement == descriptor.d_zeros:
                # only on leaves, we can potentially advance the branch
                assert (current_refinement).count() == 0
                # on leaves, add end-refinement info
                yield current_old_index, next_refinement, next_marker
                try:
                    current_modified_branch.advance_branch(initial_branch_depth)
                except IndexError:
                    # done!
                    return
                # prune all other data to current length
                current_modified_branch_depth = len(current_modified_branch)
                history_of_binary_positions = history_of_binary_positions[
                    : current_modified_branch_depth - 2
                ]
                history_of_indices = history_of_indices[
                    : current_modified_branch_depth - 1
                ]
                history_of_indices[-1] += 1
                history_of_level_increments = history_of_level_increments[
                    : current_modified_branch_depth - 1
                ]
                ancestry = ancestry[: current_modified_branch_depth - 1]
            else:
                # on non-leaves, we need to grow the branch
                yield current_old_index, next_refinement
                current_modified_branch.grow_branch(next_refinement)
                history_of_level_increments.append(next_refinement)
                history_of_indices.append(0)

            # with which binary position do we get the current history_of_indices?
            latest_binary_position = (
                self._discretization._linearization.get_binary_position_from_index(
                    history_of_indices, history_of_level_increments
                )
            )
            history_of_binary_positions.append(latest_binary_position)
            # the associated location info
            modified_dimensionwise_positions = get_dimensionwise_positions(
                history_of_binary_positions, history_of_level_increments
            )

            parent_of_next_refinement = ancestry[-1]
            parent_branch, _ = descriptor.get_branch(
                parent_of_next_refinement, is_box_index=False
            )
            children = set(
                descriptor.get_children(parent_of_next_refinement, parent_branch)
            )
            children_to_consider = children.copy()
            updating_children = True
            while updating_children:
                updating_children = False
                for child in children:
                    child_future_refinement, child_marker = (
                        self.refinement_with_marker_applied(child)
                    )
                    # if a child has negative markers and will be coarsened away,
                    #  we'll need to look at its descendants instead
                    if (
                        np.min(child_marker) < 0
                        and child_future_refinement == descriptor.d_zeros
                    ):
                        children_of_coarsened = descriptor.get_children(child)
                        children_to_consider.update(children_of_coarsened)
                        children_to_consider.remove(child)
                        updating_children = True
                children = children_to_consider.copy()

            # determine which child twig to go down next
            for child in children:
                # find the child whose branch puts it at the same level/index as
                # the modified branch we're looking at
                child_old_branch, _ = descriptor.get_branch(
                    child,
                    is_box_index=False,
                    hint_previous_branch=(parent_of_next_refinement, parent_branch),
                )
                child_history_of_indices, child_history_of_level_increments = (
                    child_old_branch.to_history()
                )
                child_history_of_binary_positions = []
                for i in range(len(child_history_of_indices)):
                    child_history_of_binary_positions.append(
                        self._discretization._linearization.get_binary_position_from_index(
                            child_history_of_indices[: i + 1],
                            child_history_of_level_increments[: i + 1],
                        )
                    )
                child_ancestors = descriptor.get_ancestry(child_old_branch)
                child_accumulated_markers = np.sum(
                    [self._markers[ancestor] for ancestor in child_ancestors], axis=0
                )
                assert len(child_accumulated_markers) == len(next_marker)
                assert np.all(child_accumulated_markers >= 0)
                child_old_dimensionwise_positions = get_dimensionwise_positions(
                    child_history_of_binary_positions, child_history_of_level_increments
                )

                history_matches = True
                for d in range(len(modified_dimensionwise_positions)):
                    no_compare_at_end = child_accumulated_markers[d]
                    child_compare_this_dim = child_old_dimensionwise_positions[d][:]
                    modified_compare_this_dim = modified_dimensionwise_positions[d][
                        : len(modified_dimensionwise_positions[d]) - no_compare_at_end
                    ]

                    if child_compare_this_dim != modified_compare_this_dim:
                        history_matches = False
                        break
                if history_matches:
                    current_old_index = child
                    break
            ancestry.append(current_old_index)

    def extend_descriptor_and_track_boxes(
        self,
        new_descriptor: RefinementDescriptor,
        range_to_extend: Union[int, tuple[int, int]],
        extension: ba.bitarray,
    ) -> None:
        previous_length = len(new_descriptor)
        new_descriptor._data.extend(extension)
        if self._box_index_mapping is None:
            return

        old_descriptor = self._discretization.descriptor
        if isinstance(range_to_extend, int):
            self._box_index_mapping[
                old_descriptor.to_box_index(range_to_extend)
            ] += list(
                new_descriptor.to_box_index(i)
                for i in range(previous_length, len(new_descriptor))
                if new_descriptor.is_box(i)
            )
        else:
            for old_index, new_index in zip(
                range(range_to_extend[0], range_to_extend[1]),
                range(previous_length, len(new_descriptor)),
            ):
                if old_descriptor.is_box(old_index):
                    assert new_descriptor.is_box(new_index)
                    self._box_index_mapping[old_descriptor.to_box_index(old_index)] += [
                        new_descriptor.to_box_index(new_index)
                    ]

    def add_refined_data(
        self, new_descriptor: RefinementDescriptor
    ) -> RefinementDescriptor:
        old_descriptor = self._discretization.descriptor
        one_after_last_extended_index = 0

        while one_after_last_extended_index < len(old_descriptor):
            # filter the markers to the current interval
            filtered_markers = {
                k: v
                for k, v in self._markers.items()
                if k >= one_after_last_extended_index
            }
            index_to_refine = min(filtered_markers.keys(), default=-1)
            if index_to_refine == -1:
                break

            # linearly copy up to marked
            self.extend_descriptor_and_track_boxes(
                new_descriptor,
                (one_after_last_extended_index, index_to_refine),
                old_descriptor[one_after_last_extended_index:index_to_refine],
            )

            # only refine where there are markers
            modified_branches = self.modified_branch_generator(index_to_refine)
            for old_index, new_refinement, *marker in modified_branches:
                if marker != []:
                    assert self._discretization.descriptor[old_index].count() == 0
                    assert np.min(marker) >= 0
                    self.extend_descriptor_and_track_boxes(
                        new_descriptor,
                        old_index,
                        get_regular_refined(self._markers[old_index]),  # type: ignore
                    )
                else:
                    new_descriptor._data.extend(new_refinement)
            one_after_last_extended_index = old_index + 1

        # copy rest and return
        self.extend_descriptor_and_track_boxes(
            new_descriptor,
            (one_after_last_extended_index, len(old_descriptor)),
            old_descriptor[one_after_last_extended_index : len(old_descriptor)],
        )
        return new_descriptor

    def create_new_descriptor(
        self, track_mapping: bool
    ) -> Union[RefinementDescriptor, tuple[RefinementDescriptor, dict]]:
        self._box_index_mapping: Optional[dict[int, list[int]]] = None
        if track_mapping:
            self._box_index_mapping = defaultdict(list)

        # start generating the new descriptor
        new_descriptor = RefinementDescriptor(
            self._discretization.descriptor.get_num_dimensions()
        )
        new_descriptor._data = ba.bitarray()

        # we are not changing the old descriptor, and greedily build the new one
        # so we can cache the box indices of both
        if not is_lru_cached(self._discretization.descriptor.to_box_index):
            self._discretization.descriptor.to_box_index = lru_cache(maxsize=None)(
                self._discretization.descriptor._to_box_index_recursive
            )
            self._discretization.descriptor._to_box_index_recursive = lru_cache(
                maxsize=None
            )(self._discretization.descriptor._to_box_index_recursive)
        new_descriptor.to_box_index = lru_cache(maxsize=None)(
            new_descriptor._to_box_index_recursive
        )
        new_descriptor._to_box_index_recursive = lru_cache(maxsize=None)(
            new_descriptor._to_box_index_recursive
        )

        new_descriptor = self.add_refined_data(new_descriptor)

        assert len(new_descriptor._data) >= len(self._discretization.descriptor)
        if track_mapping:
            assert self._box_index_mapping is not None
            return new_descriptor, self._box_index_mapping
        return new_descriptor

    def apply_refinements(
        self, track_mapping: bool = False
    ) -> Union[RefinementDescriptor, tuple[RefinementDescriptor, dict]]:
        assert self._upward_queue.empty()
        assert self._markers == {}
        self.populate_queue()
        self.upwards_sweep()
        self.downwards_sweep()
        assert len(self._planned_refinements) == 0

        return self.create_new_descriptor(track_mapping)


def apply_single_refinement(
    discretization: Discretization,
    box_index: int,
    dimensions_to_refine: Optional[ba.bitarray] = None,
) -> tuple[Discretization, dict]:
    p = PlannedAdaptiveRefinement(discretization)
    p.plan_refinement(box_index, dimensions_to_refine)
    new_descriptor, mapping = p.apply_refinements(track_mapping=True)
    return Discretization(discretization._linearization, new_descriptor), mapping<|MERGE_RESOLUTION|>--- conflicted
+++ resolved
@@ -1,10 +1,7 @@
 import bitarray as ba
 from collections import defaultdict
-<<<<<<< HEAD
 from functools import lru_cache
-=======
 from itertools import combinations
->>>>>>> cdc268d6
 import numpy as np
 import numpy.typing as npt
 from queue import PriorityQueue
